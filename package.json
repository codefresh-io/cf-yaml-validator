--- conflicted
+++ resolved
@@ -17,11 +17,7 @@
   "bin": {
     "cyv": "./index.js"
   },
-<<<<<<< HEAD
-  "version": "0.6.1",
-=======
-  "version": "0.7.0",
->>>>>>> c2977669
+  "version": "0.7.1",
   "main": "./validator.js",
   "scripts": {
     "test": "jest --coverage --runInBand",
